--- conflicted
+++ resolved
@@ -173,7 +173,6 @@
     - 创建 PtyAdapter 适配器，保持与 node-pty 接口兼容
     - 通过 USE_DOCKERODE=true 环境变量启用新模式
     - 向后兼容：默认使用原有的 node-pty 实现
-<<<<<<< HEAD
 40. **2025-06-17**: 实现邀请码注册限制系统：
     - 命令行工具管理，无 API 暴露，确保安全性
     - 支持多种邀请码选项：数量限制、时效性、使用次数、前缀
@@ -181,15 +180,13 @@
     - 支持 Docker/PM2 等生产环境执行方式
     - 前后端通过环境变量 REQUIRE_INVITE_CODE 控制启用
     - 数据库事务确保邀请码使用的原子性
-=======
-40. **2025-06-17**: 移除会话持久化功能：
+41. **2025-06-17**: 移除会话持久化功能：
     - 确认会话无法重新连接的限制
     - 删除所有会话数据库存储代码
     - 删除 persistent_sessions 表
     - 会话现在完全是临时的（ephemeral）
     - 断开连接后会话无法恢复
     - 简化架构，提升性能和隐私
->>>>>>> 114ca299
 
 ## 技术特性
 
@@ -395,7 +392,6 @@
 
 # 测试环境变量切换
 node scripts/test-runtime-switch.js
-<<<<<<< HEAD
 
 # 邀请码管理命令
 npm run invite:create -- --count 5       # 创建5个邀请码
@@ -432,7 +428,4 @@
 - **Docker**: `docker exec -it claude-web-backend npm run invite:create`
 - **PM2**: `pm2 exec claude-web-backend -- npm run invite:create`
 - **编译后**: `node dist/server.js invite:create`
-- **远程执行**: 支持 SSH 远程管理
-=======
-```
->>>>>>> 114ca299
+- **远程执行**: 支持 SSH 远程管理