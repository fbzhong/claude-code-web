# Claude Web 项目记忆

## 项目概述
Claude Web 是一个基于 Web 的远程开发环境，允许用户通过浏览器访问和控制远程服务器上的 Claude Code 和 VS Code (Cursor)。

## 技术栈决策
- **架构方案**: 自建 PTY 方案（node-pty + WebSocket）
- **前端**: React + TypeScript + xterm.js + Material-UI
- **后端**: Fastify + WebSocket + node-pty
- **数据库**: PostgreSQL (用户认证) + Redis (会话管理)
- **IDE集成**: code-server
- **部署**: Docker + Docker Compose
- **包管理**: pnpm (monorepo)

## 核心需求
1. 远程服务器上启动 Claude Code
2. 用户通过 Web 访问终端，查看历史，实时交互
3. 集成 VS Code (Cursor)，在 Web 上查看代码修改

## 开发要求
- 所有功能需求记录在 FEATURE.md
- 持续保存项目记忆到 CLAUDE.md
- 必须编写测试用例，持续回归测试

## 项目状态
- ✅ 技术调研完成
- ✅ 架构方案确定（自建 PTY 方案）
- ✅ 需求文档创建 (FEATURE.md)
- ✅ 项目结构搭建完成
- ✅ 后端框架实现 (Fastify + WebSocket + node-pty)
- ✅ 测试框架配置完成
- ✅ CI/CD 流水线配置
- ✅ Docker 部署配置
- ✅ 前端界面开发完成
- ✅ 用户认证系统实现
- ✅ WebSocket 连接成功
- ✅ xterm.js dimensions 错误修复 (StableTerminal)
- ✅ UI 样式优化（VS Code 风格）
- ✅ WebSocket 错误处理改进
- ✅ 会话管理功能实现（创建、切换、删除、重命名）
- ✅ 会话持久化存储实现（PostgreSQL）
- ✅ 终端高度自适应修复（FitAddon）
- ✅ 会话输出缓冲持久化实现
- ✅ 会话历史恢复功能
- ✅ 移动端响应式设计实现
- ✅ Session List 实时更新（WebSocket）
- ✅ 智能 CWD 检测系统实现
- ✅ 路径智能缩写显示
- ✅ 执行状态实时检测
- ✅ 移动端键盘适配优化
- ✅ iPhone 登录界面键盘处理
- ✅ 移动端调试界面实现
- ✅ 移动端虚拟键盘工具栏（ESC、翻页、方向键等）
- ✅ 修复移动端终端刷新问题（优化 ANSI 转义序列处理）
- ✅ 高级 ANSI 序列优化（移动端性能提升）
- ✅ 虚拟键盘工具栏自动隐藏（与 iOS 原生键盘同步）
- ✅ 增强虚拟键盘（Shift+Tab、nano 编辑器快捷键）
- ✅ 移动端终端手势支持 Hooks
- ✅ 智能 Tab 自动补全 Hook
- ✅ 移动端虚拟键盘工具栏优化（单排滚动布局）
- ✅ 自动滚动修复（键盘弹出时终端滚动到底部）
- ✅ 焦点管理优化（按钮点击后不保持选中状态）
- ✅ iOS 中文输入法兼容性修复（空格、数字、符号输入）
- ✅ 智能光标跟踪滚动系统（Claude Code 等中间输入场景）
- ✅ 容器隔离模式实现（Docker/Podman）
- ✅ 容器生命周期管理完善（自动清理、会话恢复）
<<<<<<< HEAD
- ✅ xterm.js 竞态条件彻底修复（延迟初始化+WebSocket时序优化）
- ✅ GitHub OAuth 集成实现（OAuth认证、仓库管理、Token刷新）
=======
- ✅ VS Code Remote-SSH 集成方案实现（SSHpiper workingDir 模式）
- ✅ SSH 公钥认证系统实现（移除密码认证，仅支持公钥）
- ✅ SSHpiper workingDir 配置自动化
- ✅ SSH 公钥拖拽上传和智能解析
- ✅ 多 IDE 支持（VS Code、Cursor、Windsurf）
- ✅ 一键打开 IDE 功能实现
>>>>>>> bcbe813e

## 关键决策记录
1. **2025-06-14**: 最初选择 ttyd 混合方案，后决定使用 node-pty 自建方案
2. **2025-06-14**: 确定使用 Node.js 生态系统，便于快速开发和维护
3. **2025-06-14**: 选择 Fastify 替代 Express，提升性能
4. **2025-06-14**: 使用 pnpm 作为包管理器，支持 monorepo 结构
5. **2025-06-14**: 修复 xterm.js dimensions 错误，降级到 xterm@4.19.0 稳定版本
6. **2025-06-14**: 创建多个终端组件尝试，最终使用 StableTerminal
7. **2025-06-14**: 实现会话持久化，使用 PostgreSQL 存储会话状态和输出缓冲
8. **2025-06-14**: 使用单例模式确保 SessionManager 一致性
9. **2025-06-14**: 实现输出缓冲分块存储，保留 ANSI 转义序列
10. **2025-06-14**: 实现移动端响应式设计，统一使用左侧 Drawer
11. **2025-06-14**: 实现智能 CWD 检测，使用 lsof (macOS) 和 /proc (Linux)
12. **2025-06-14**: 采用事件驱动的 CWD 检测策略替代定时检查
13. **2025-06-14**: 实现路径智能缩写，支持中文目录名显示
14. **2025-06-14**: 实现移动端键盘自适应，解决 iPhone 键盘遮挡问题
15. **2025-06-14**: 开发移动端调试界面，支持实时错误追踪
16. **2025-06-14**: 实现移动端虚拟键盘工具栏，提供 ESC、翻页等终端快捷键
17. **2025-06-14**: 优化移动端终端渲染性能，修复 ANSI 转义序列刷新问题
18. **2025-06-14**: 实现 WebSocket 心跳检测和连接数审计机制
19. **2025-06-14**: 实现高级 ANSI 序列检测和简化，提升移动端性能
20. **2025-06-14**: 实现虚拟键盘工具栏自动显示/隐藏，与 iOS 键盘同步
21. **2025-06-14**: 添加 Shift+Tab 和 nano 编辑器快捷键支持
22. **2025-06-14**: 创建 useMobileTerminalEnhancements 和 useTabCompletion Hooks
23. **2025-06-14**: 重构虚拟键盘工具栏为单排滚动布局，优化按钮排序和样式
24. **2025-06-14**: 修复移动端键盘弹出时终端自动滚动问题
25. **2025-06-14**: 实现按钮点击后焦点管理，防止保持选中状态
26. **2025-06-15**: 修复 iOS 中文输入法空格、数字、符号无法输入的问题
27. **2025-06-15**: 实现智能光标跟踪滚动，优化 Claude Code 等中间输入场景
28. **2025-06-15**: 实现容器隔离模式，支持 Docker/Podman，每个用户独立容器
29. **2025-06-15**: 实施隐私优先设计：
    - 移除所有命令历史数据库存储
    - 移除终端输出缓冲数据库存储
    - 仅保留最小化的用户认证和会话元数据
    - 所有敏感数据仅在内存中保存，不持久化
    - 数据库只存储：用户名、邮箱、密码哈希、会话ID和状态
30. **2025-06-15**: 完善容器生命周期管理：
    - 实现自动清理机制，每小时运行
    - 清理24小时无活动的容器
    - 支持服务器重启后会话恢复
    - 用户数据通过Docker Volume持久化
<<<<<<< HEAD
31. **2025-06-16**: 彻底修复 xterm.js 竞态条件问题：
    - 实现500ms延迟初始化避免 open()/fit() 过早调用
    - 添加完整的生命周期管理和状态检查机制
    - 实现WebSocket在终端就绪后连接的时序控制
    - 修复 syncScrollArea → this._renderService.dimensions TypeError
    - 防止 React 双渲染、SSR、路由切换等场景的竞态问题
32. **2025-06-16**: 实现 GitHub OAuth 集成：
    - 支持 OAuth 认证流程，用户可连接 GitHub 账号
    - 实现仓库列表同步和管理功能
    - 支持获取带 Token 的 clone URL，方便终端中克隆私有仓库
    - 实现 Token 自动刷新机制，确保长期可用
    - 添加撤销连接功能，支持完全断开 GitHub 连接
    - 使用最小权限原则：仅请求 `repo` scope，满足所有需求
    - 提供清晰的权限说明，让用户了解授权范围
=======
31. **2025-06-15**: 确定 VS Code Remote-SSH 集成方案：
    - 选择 SSHpiper 作为 SSH 代理服务器
    - 基于用户名进行路由转发到对应容器
    - 单一端口（2222）服务所有用户
    - 动态配置更新，支持热重载
32. **2025-06-16**: 实现 SSHpiper workingDir 模式：
    - 切换到 workingDir 驱动，替代 YAML 配置
    - 实现公钥认证，移除密码认证提升安全性
    - SSHpiper 使用预配置密钥连接到容器
    - 用户公钥存储在 workingDir 的 authorized_keys 文件
    - 实现数据库和 workingDir 的自动同步机制
33. **2025-06-16**: 增强 SSH 公钥上传体验：
    - 支持拖拽上传 .pub 文件
    - 自动解析 SSH 公钥文件内容和注释
    - 智能提取密钥名称（从注释中获取 user@hostname）
    - 支持多种密钥格式（RSA、Ed25519、ECDSA）
    - 文件验证和错误提示机制
34. **2025-06-16**: 简化容器初始化流程：
    - 移除 syncSSHCredentials 方法，不再同步密钥到容器
    - 容器初始化仅创建 workspace 目录
    - 通过 Dockerfile 中的启动脚本恢复 SSH 密钥
    - SSHpiper 公钥保存到 /root/.ssh 作为备份
35. **2025-06-16**: 优化 IDE 连接体验：
    - 支持三个主流 IDE：VS Code、Cursor、Windsurf
    - 一键打开 IDE 功能，使用各自的 URL scheme
    - 简化 UI，移除冗余的手动连接步骤
    - 更紧凑的界面设计，避免滚动
36. **2025-06-16**: 数据库架构优化：
    - 移除 ssh_password 和 ssh_password_hash 字段
    - 仅保留 ssh_public_keys 用于公钥认证
    - 清理 API 响应，移除不需要的 instructions 字段
>>>>>>> bcbe813e

## 技术特性

### 智能 CWD 检测系统
- **事件驱动检测**: 用户按 Enter 后 1 秒检查 CWD
- **输出空闲检测**: 终端输出停止 1 秒后检查 CWD  
- **跨平台支持**: macOS 使用 lsof，Linux 使用 /proc
- **定时器管理**: 每个 session 独立定时器，支持自动清理
- **精确 lsof 命令**: `lsof -p PID -a -d cwd | tail -n +2 | awk '{print $NF}'`

### 路径智能缩写
- **Home 目录**: `/Users/fbzhong/Downloads/简历` → `~/D/简历`
- **非 Home 目录**: `/var/log/nginx/access.log` → `/V/L/N/access.log`
- **中文支持**: 支持中文目录名的首字母缩写
- **智能规则**: 保留最后一级目录完整名称，中间目录首字母大写

### 实时状态检测
- **执行状态**: 检测 shell 是否有程序正在执行
- **WebSocket 实时更新**: Session List 实时显示 CWD、命令、状态
- **视觉指示器**: 执行中显示动画图标，空闲显示状态圆点
- **自动重连**: WebSocket 连接断开时自动重试

### 响应式设计
- **统一 Drawer**: PC 和移动端都使用左侧抽屉式 Session 列表
- **Material-UI**: 使用 Material-UI 组件实现现代化界面
- **断点适配**: 针对不同屏幕尺寸优化布局和字体大小

### 移动端键盘适配
- **键盘检测**: 使用 visualViewport API 和 resize 事件检测键盘状态
- **布局自适应**: 键盘打开时自动调整界面布局，避免输入框被遮挡
- **自动滚动**: 聚焦输入框时自动滚动到可视区域
- **防缩放**: 设置输入框字体大小为 16px，防止 iOS Safari 自动缩放
- **调试界面**: 提供可视化调试面板，方便移动端错误排查

### 移动端虚拟键盘工具栏
- **单排滚动布局**: 紧凑的横向滚动设计，按使用频率排序
- **核心快捷键**: Tab、Enter、ESC、Ctrl+C、Ctrl+L 等最常用功能
- **方向键**: 内联排列的上下左右导航键
- **编辑功能**: Ctrl+U（清行）、Ctrl+W（删词）、Ctrl+R（搜索历史）
- **程序控制**: Ctrl+D（退出）、Ctrl+Z（挂起）
- **自动显隐**: 与 iOS 原生键盘同步显示/隐藏
- **位置自适应**: 自动调整到键盘上方，避免遮挡
- **焦点管理**: 点击后自动失焦，不保持选中状态
- **滚动提示**: 右侧"滑动→"提示，引导用户操作
- **现代样式**: 深色主题、圆角、阴影、悬停效果

### 移动端终端优化
- **DOM 渲染器**: 移动设备使用 DOM 渲染器替代 Canvas，提高稳定性
- **写入缓冲**: 批量处理终端输出，减少重绘次数
- **智能刷新**: 检测光标定位序列，优化进度条等更新场景
- **ANSI 序列优化**: 合并冗余光标移动，简化颜色代码，检测并优化复杂序列
- **高级 ANSI 检测**: 识别保存/恢复光标、清除行、光标定位等复杂序列
- **序列简化**: 自动合并连续的光标移动和样式设置命令
- **Resize 防抖**: 增加尺寸变化阈值和延迟，避免频繁重排
- **性能调优**: 减少滚动缓冲区大小，禁用光标闪烁
- **自动滚动**: 键盘弹出时自动滚动到底部，确保输入位置始终可见
- **智能光标跟踪**: scrollToCursor() 方法实现光标位置智能滚动，适配 Claude Code 等中间输入场景
- **容器适配**: 动态调整终端容器高度，避免被键盘遮挡
- **中文输入法优化**: 修复 iOS 中文输入法空格、数字、符号无法输入的问题，改进 IME 组合事件处理

### 自定义 React Hooks
- **useMobileTerminalEnhancements**: 移动端终端手势和增强功能支持
- **useTabCompletion**: 智能 Tab 自动补全，支持命令、路径、参数补全
- **手势支持**: 预留双指缩放、左右滑动等手势接口
- **补全缓存**: Tab 补全结果缓存，提升响应速度

### 连接管理和稳定性
- **WebSocket 心跳**: 每 30 秒发送 ping/pong 检测连接状态
- **自动断开**: 心跳失败时自动终止死连接
- **连接数审计**: 定期检查并修正过期的连接计数
- **会话清理**: 自动清理超过 24 小时的死会话
- **实时更新**: 连接/断开事件通过 WebSocket 广播更新

### 容器隔离模式
- **用户隔离**: 每个用户独立 Docker/Podman 容器
- **资源限制**: 支持内存、CPU 限制配置
- **持久存储**: 用户数据通过 Volume 持久化
- **安全性**: 容器间完全隔离，无法访问宿主机
- **开发环境**: 使用 claude-web-dev:latest 镜像
- **会话管理**: 所有会话在用户容器内运行
- **自动创建**: 首次访问时自动创建用户容器
- **生命周期管理**: 
  - 容器保持运行，支持会话恢复
  - 自动清理：每小时检查，移除24小时无活动容器
  - 服务器重启后自动恢复会话
  - 容器命名规则：claude-web-user-{userId}

### xterm.js 竞态条件修复系统
- **延迟初始化策略**: 500ms延迟确保DOM完全准备后再调用 terminal.open()
- **维度验证机制**: hasValidDimensions() 检查容器宽高和连接状态
- **生命周期状态管理**: isDisposedRef 和 isTerminalAlive() 防止已销毁组件操作
- **安全fit操作**: safeFit() 函数检查所有条件后再调用 fit()
- **ResizeObserver防护**: 回调中双重检查销毁状态，避免异步操作冲突
- **动画帧管理**: 取消 viewport._refreshAnimationFrame 防止销毁后回调
- **WebSocket时序控制**: 终端完全初始化后通过 onTerminalReady 回调才连接WebSocket
- **错误降级处理**: 所有关键操作都有 try-catch 和降级策略

### GitHub OAuth 集成
- **OAuth 认证流程**: 支持标准 GitHub OAuth 2.0 流程
- **安全状态验证**: 使用随机 state 参数防止 CSRF 攻击
- **仓库管理**: 
  - 自动同步用户的 GitHub 仓库列表
  - 支持公开和私有仓库
  - 本地缓存仓库信息，减少 API 调用
- **Token 管理**:
  - 安全存储 access_token 和 refresh_token
  - 自动检测 token 过期并刷新
  - 支持撤销 token 和断开连接
- **克隆支持**:
  - 生成带 OAuth token 的 HTTPS clone URL
  - 支持在终端中直接克隆私有仓库
  - 临时 token URL，使用后即失效
- **用户界面**:
  - Material-UI 风格的管理界面
  - 实时显示连接状态和用户信息
  - 支持搜索、筛选仓库列表

## 测试策略
- 单元测试覆盖率 > 80%
- 集成测试覆盖所有 API
- 端到端测试覆盖关键用户流程
- 每次提交自动运行回归测试

## 常用命令
```bash
# 初始化 SSHpiper 配置 (首次运行必需)
./scripts/setup-sshpiper.sh

# 开发环境启动
# 后端 (端口 12021)
cd backend && pnpm run dev

# 前端 (端口 12020)  
cd frontend && pnpm start

# Docker 环境启动 (包含 SSHpiper)
docker-compose up -d

# 重建容器镜像 (当更新 Dockerfile 时)
docker-compose build

# 运行测试
pnpm test

# 构建生产版本
pnpm build

# 安装依赖
pnpm install

# 健康检查
curl http://localhost:12021/health

# 测试 SSHpiper 配置
./scripts/test-sshpiper-workingdir.sh

# 测试 SSH 公钥解析功能
./scripts/test-ssh-key-parsing.sh

# 测试 SSH 公钥错误处理
./scripts/test-ssh-key-error-handling.sh
```
<|MERGE_RESOLUTION|>--- conflicted
+++ resolved
@@ -64,17 +64,14 @@
 - ✅ 智能光标跟踪滚动系统（Claude Code 等中间输入场景）
 - ✅ 容器隔离模式实现（Docker/Podman）
 - ✅ 容器生命周期管理完善（自动清理、会话恢复）
-<<<<<<< HEAD
 - ✅ xterm.js 竞态条件彻底修复（延迟初始化+WebSocket时序优化）
 - ✅ GitHub OAuth 集成实现（OAuth认证、仓库管理、Token刷新）
-=======
 - ✅ VS Code Remote-SSH 集成方案实现（SSHpiper workingDir 模式）
 - ✅ SSH 公钥认证系统实现（移除密码认证，仅支持公钥）
 - ✅ SSHpiper workingDir 配置自动化
 - ✅ SSH 公钥拖拽上传和智能解析
 - ✅ 多 IDE 支持（VS Code、Cursor、Windsurf）
 - ✅ 一键打开 IDE 功能实现
->>>>>>> bcbe813e
 
 ## 关键决策记录
 1. **2025-06-14**: 最初选择 ttyd 混合方案，后决定使用 node-pty 自建方案
@@ -116,7 +113,6 @@
     - 清理24小时无活动的容器
     - 支持服务器重启后会话恢复
     - 用户数据通过Docker Volume持久化
-<<<<<<< HEAD
 31. **2025-06-16**: 彻底修复 xterm.js 竞态条件问题：
     - 实现500ms延迟初始化避免 open()/fit() 过早调用
     - 添加完整的生命周期管理和状态检查机制
@@ -131,39 +127,37 @@
     - 添加撤销连接功能，支持完全断开 GitHub 连接
     - 使用最小权限原则：仅请求 `repo` scope，满足所有需求
     - 提供清晰的权限说明，让用户了解授权范围
-=======
-31. **2025-06-15**: 确定 VS Code Remote-SSH 集成方案：
+33. **2025-06-15**: 确定 VS Code Remote-SSH 集成方案：
     - 选择 SSHpiper 作为 SSH 代理服务器
     - 基于用户名进行路由转发到对应容器
     - 单一端口（2222）服务所有用户
     - 动态配置更新，支持热重载
-32. **2025-06-16**: 实现 SSHpiper workingDir 模式：
+34. **2025-06-16**: 实现 SSHpiper workingDir 模式：
     - 切换到 workingDir 驱动，替代 YAML 配置
     - 实现公钥认证，移除密码认证提升安全性
     - SSHpiper 使用预配置密钥连接到容器
     - 用户公钥存储在 workingDir 的 authorized_keys 文件
     - 实现数据库和 workingDir 的自动同步机制
-33. **2025-06-16**: 增强 SSH 公钥上传体验：
+35. **2025-06-16**: 增强 SSH 公钥上传体验：
     - 支持拖拽上传 .pub 文件
     - 自动解析 SSH 公钥文件内容和注释
     - 智能提取密钥名称（从注释中获取 user@hostname）
     - 支持多种密钥格式（RSA、Ed25519、ECDSA）
     - 文件验证和错误提示机制
-34. **2025-06-16**: 简化容器初始化流程：
+36. **2025-06-16**: 简化容器初始化流程：
     - 移除 syncSSHCredentials 方法，不再同步密钥到容器
     - 容器初始化仅创建 workspace 目录
     - 通过 Dockerfile 中的启动脚本恢复 SSH 密钥
     - SSHpiper 公钥保存到 /root/.ssh 作为备份
-35. **2025-06-16**: 优化 IDE 连接体验：
+37. **2025-06-16**: 优化 IDE 连接体验：
     - 支持三个主流 IDE：VS Code、Cursor、Windsurf
     - 一键打开 IDE 功能，使用各自的 URL scheme
     - 简化 UI，移除冗余的手动连接步骤
     - 更紧凑的界面设计，避免滚动
-36. **2025-06-16**: 数据库架构优化：
+38. **2025-06-16**: 数据库架构优化：
     - 移除 ssh_password 和 ssh_password_hash 字段
     - 仅保留 ssh_public_keys 用于公钥认证
     - 清理 API 响应，移除不需要的 instructions 字段
->>>>>>> bcbe813e
 
 ## 技术特性
 
@@ -281,6 +275,29 @@
   - 实时显示连接状态和用户信息
   - 支持搜索、筛选仓库列表
 
+### VS Code Remote-SSH 集成
+- **SSHpiper 代理服务器**:
+  - 使用 SSHpiper 作为 SSH 代理层
+  - 基于用户名路由到对应容器
+  - 单一端口 (2222) 服务所有用户
+  - 支持动态配置热重载
+- **workingDir 驱动模式**:
+  - 使用文件系统配置替代 YAML
+  - 每个用户独立的 workingDir 目录
+  - 实时同步数据库和文件系统配置
+  - 支持 authorized_keys 和 sshpiper_upstream 文件
+- **SSH 公钥认证**:
+  - 仅支持公钥认证，移除密码认证
+  - 支持拖拽上传 .pub 文件
+  - 智能解析密钥文件内容和注释
+  - 自动提取密钥名称 (user@hostname)
+  - 支持 RSA、Ed25519、ECDSA 格式
+- **多 IDE 支持**:
+  - VS Code、Cursor、Windsurf 一键打开
+  - 使用各自的 URL scheme (vscode-remote://, cursor://, windsurf://)
+  - 自动生成 SSH 连接配置
+  - 简化的连接流程，无需手动配置
+
 ## 测试策略
 - 单元测试覆盖率 > 80%
 - 集成测试覆盖所有 API
