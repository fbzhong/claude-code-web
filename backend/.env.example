# Server configuration
PORT=12021
LOG_LEVEL=debug

# Listen Port & FrontEnd
FRONTEND_URL=http://localhost:12030

# SSHPiper
SSHPIPER_WORKINGDIR=../sshpiper/workingdir

# Container Mode Configuration
# Enable container isolation mode
CONTAINER_MODE=true

# Container runtime (docker or podman)
CONTAINER_RUNTIME=docker

# Container image to use
CONTAINER_IMAGE=claude-web-dev:latest

# Resource limits per user container
CONTAINER_MEMORY_LIMIT=1g
CONTAINER_CPU_LIMIT=1

# Container cleanup configuration
CONTAINER_CLEANUP_HOURS=24
CONTAINER_CLEANUP_INTERVAL_HOURS=1

<<<<<<< HEAD
# Use dockerode instead of node-pty for container exec
USE_DOCKERODE=true

# Logging Level
LOG_LEVEL=info
=======
# Database configuration
DATABASE_URL=postgresql://username@localhost:5432/claude_web

# Redis configuration
REDIS_HOST=localhost
REDIS_PORT=6379

# JWT configuration
JWT_SECRET=your-secret-key-change-in-production

# Encryption key for sensitive data
# Generate with: openssl rand -base64 32
ENCRYPTION_KEY=development-encryption-key-change-in-production
>>>>>>> ffec1693

# GitHub OAuth Configuration
# You need to create a GitHub OAuth App at: https://github.com/settings/applications/new
GITHUB_CLIENT_ID=your-github-client-id
GITHUB_CLIENT_SECRET=your-github-client-secret
GITHUB_OAUTH_CALLBACK_URL=http://localhost:12020/auth/github/callback<|MERGE_RESOLUTION|>--- conflicted
+++ resolved
@@ -15,6 +15,12 @@
 # Container runtime (docker or podman)
 CONTAINER_RUNTIME=docker
 
+# Docker Host.
+DOCKER_HOST=unix:///var/run/docker.sock
+
+# Use dockerode instead of node-pty for container exec
+USE_DOCKERODE=true
+
 # Container image to use
 CONTAINER_IMAGE=claude-web-dev:latest
 
@@ -26,13 +32,6 @@
 CONTAINER_CLEANUP_HOURS=24
 CONTAINER_CLEANUP_INTERVAL_HOURS=1
 
-<<<<<<< HEAD
-# Use dockerode instead of node-pty for container exec
-USE_DOCKERODE=true
-
-# Logging Level
-LOG_LEVEL=info
-=======
 # Database configuration
 DATABASE_URL=postgresql://username@localhost:5432/claude_web
 
@@ -46,7 +45,6 @@
 # Encryption key for sensitive data
 # Generate with: openssl rand -base64 32
 ENCRYPTION_KEY=development-encryption-key-change-in-production
->>>>>>> ffec1693
 
 # GitHub OAuth Configuration
 # You need to create a GitHub OAuth App at: https://github.com/settings/applications/new
