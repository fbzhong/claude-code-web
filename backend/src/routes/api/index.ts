import { FastifyInstance } from 'fastify';
import { Type } from '@sinclair/typebox';

export default async function (fastify: FastifyInstance) {
  // Debug endpoint
  fastify.get('/debug/env', async (request, reply) => {
    return {
      CONTAINER_MODE: process.env.CONTAINER_MODE,
      NODE_ENV: process.env.NODE_ENV,
      useContainers: process.env.CONTAINER_MODE === 'true',
      allEnv: Object.keys(process.env).filter(key => key.startsWith('CONTAINER')).reduce((acc, key) => {
        acc[key] = process.env[key];
        return acc;
      }, {} as Record<string, string | undefined>)
    };
  });

  // Health check endpoint
  fastify.get('/health', async (request, reply) => {
    const health: any = {
      status: 'ok',
      timestamp: new Date().toISOString(),
      services: {}
    };

    // Check PostgreSQL
    try {
      const client = await fastify.pg.connect();
      await client.query('SELECT 1');
      
      // Check if required tables exist
      const tableCheck = await client.query(`
        SELECT table_name 
        FROM information_schema.tables 
        WHERE table_schema = 'public' 
        AND table_name IN ('users', 'persistent_sessions')
      `);
      
      const existingTables = tableCheck.rows.map((row: any) => row.table_name);
      const requiredTables = ['users', 'persistent_sessions'];
      const missingTables = requiredTables.filter(t => !existingTables.includes(t));
      
      client.release();
      
      health.services.postgres = {
        status: missingTables.length === 0 ? 'healthy' : 'degraded',
        tables: {
          existing: existingTables,
          missing: missingTables
        }
      };
      
      if (missingTables.length > 0) {
        health.status = 'degraded';
        health.warnings = [`Missing database tables: ${missingTables.join(', ')}`];
      }
    } catch (err: any) {
      health.services.postgres = {
        status: 'unhealthy',
        error: err.message
      };
      health.status = 'unhealthy';
    }

    // Check Redis
    try {
      await fastify.redis.ping();
      health.services.redis = { status: 'healthy' };
    } catch (err: any) {
      health.services.redis = {
        status: 'unhealthy',
        error: err.message
      };
      health.status = 'unhealthy';
    }

    // Check container mode if enabled
    if (process.env.CONTAINER_MODE === 'true') {
      try {
        const { exec } = require('child_process');
        await new Promise((resolve, reject) => {
          exec('docker version --format "{{.Server.Version}}"', (error: any, stdout: string) => {
            if (error) {
              reject(error);
            } else {
              health.services.docker = {
                status: 'healthy',
                version: stdout.trim()
              };
              resolve(stdout);
            }
          });
        });
      } catch (err: any) {
        health.services.docker = {
          status: 'unhealthy',
          error: 'Docker not accessible'
        };
        health.status = 'degraded';
      }
    }

    const statusCode = health.status === 'ok' ? 200 : 
                      health.status === 'degraded' ? 200 : 503;
    
    return reply.status(statusCode).send(health);
  });

  // Auth routes
  fastify.register(async function (fastify) {
    // Login
    fastify.post('/auth/login', {
      schema: {
        body: Type.Object({
          username: Type.String(),
          password: Type.String()
        }),
        response: {
          200: Type.Object({
            success: Type.Boolean(),
            data: Type.Object({
              token: Type.String(),
              user: Type.Object({
                id: Type.String(),
                username: Type.String(),
                email: Type.String(),
                role: Type.String()
              })
            })
          }),
          401: Type.Object({
            success: Type.Boolean(),
            error: Type.String()
          })
        }
      }
    }, async (request, reply) => {
      const { username, password } = request.body as { username: string; password: string };
      
      try {
        const client = await fastify.pg.connect();
        const result = await client.query(
          'SELECT * FROM users WHERE username = $1',
          [username]
        );
        client.release();

        if (result.rows.length === 0) {
          return reply.status(401).send({
            success: false,
            error: 'Invalid credentials'
          });
        }

        const user = result.rows[0];
        const bcrypt = require('bcrypt');
        const validPassword = await bcrypt.compare(password, user.password_hash);

        if (!validPassword) {
          return reply.status(401).send({
            success: false,
            error: 'Invalid credentials'
          });
        }

        // PRIVACY: Do not track last login time

        const token = fastify.jwt.sign({
          id: user.id,
          username: user.username,
          role: user.role
        });

        return {
          success: true,
          data: {
            token,
            user: {
              id: user.id,
              username: user.username,
              email: user.email,
              role: user.role
            }
          }
        };
      } catch (err) {
        fastify.log.error('Login error:', err);
        return reply.status(500).send({
          success: false,
          error: 'Internal server error'
        });
      }
    });

    // Register
    fastify.post('/auth/register', {
      schema: {
        body: Type.Object({
          username: Type.String({ minLength: 3, maxLength: 50 }),
          email: Type.String({ format: 'email' }),
          password: Type.String({ minLength: 6 })
        })
      }
    }, async (request, reply) => {
      const { username, email, password } = request.body as { username: string; email: string; password: string };
      
      try {
        const bcrypt = require('bcrypt');
        const passwordHash = await bcrypt.hash(password, 10);
        
        const client = await fastify.pg.connect();
        const result = await client.query(
          'INSERT INTO users (username, email, password_hash) VALUES ($1, $2, $3) RETURNING id, username, email, role',
          [username, email, passwordHash]
        );
        client.release();

        const user = result.rows[0];
        const token = fastify.jwt.sign({
          id: user.id,
          username: user.username,
          role: user.role
        });

        return {
          success: true,
          data: {
            token,
            user: {
              id: user.id,
              username: user.username,
              email: user.email,
              role: user.role
            }
          }
        };
      } catch (err) {
        if ((err as any).code === '23505') { // Unique violation
          return reply.status(400).send({
            success: false,
            error: 'Username or email already exists'
          });
        }
        
        fastify.log.error('Registration error:', err);
        return reply.status(500).send({
          success: false,
          error: 'Internal server error'
        });
      }
    });

    // Get current user
    fastify.get('/auth/me', {
      preHandler: [fastify.authenticate]
    }, async (request) => {
      return {
        success: true,
        data: (request as any).user
      };
    });
  });

  // Register sessions routes
  await fastify.register(import('./sessions.js'));
<<<<<<< HEAD
  
  // Register GitHub routes
  await fastify.register(import('./github.js'), { prefix: '/github' });
=======

  // Register SSH routes
  await fastify.register(import('./ssh.js'));

  // Register SSH keys management routes
  await fastify.register(import('./ssh-keys.js'));
>>>>>>> bcbe813e
}<|MERGE_RESOLUTION|>--- conflicted
+++ resolved
@@ -263,16 +263,13 @@
 
   // Register sessions routes
   await fastify.register(import('./sessions.js'));
-<<<<<<< HEAD
   
   // Register GitHub routes
   await fastify.register(import('./github.js'), { prefix: '/github' });
-=======
 
   // Register SSH routes
   await fastify.register(import('./ssh.js'));
 
   // Register SSH keys management routes
   await fastify.register(import('./ssh-keys.js'));
->>>>>>> bcbe813e
 }