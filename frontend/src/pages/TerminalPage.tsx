--- conflicted
+++ resolved
@@ -30,12 +30,9 @@
   Close as CloseIcon,
   PlayArrow as PlayArrowIcon,
   Keyboard as KeyboardIcon,
-<<<<<<< HEAD
   GitHub as GitHubIcon,
-=======
   Code as CodeIcon,
   VpnKey as VpnKeyIcon,
->>>>>>> bcbe813e
 } from '@mui/icons-material';
 import { Fab } from '@mui/material';
 import { SessionInfo } from '../components/SessionList';
@@ -46,12 +43,9 @@
 import { useAuthStore } from '../stores/authStore';
 import { useNavigate } from 'react-router-dom';
 import { MobileKeyboardToolbar, useMobileKeyboardToolbar } from '../components/MobileKeyboardToolbar';
-<<<<<<< HEAD
 import { Dialog, DialogContent, DialogTitle } from '@mui/material';
 import GitHubManager from '../components/GitHubManager';
-=======
 import { SSHAccessDialog } from '../components/SSHAccessDialog';
->>>>>>> bcbe813e
 
 // Unified operation states
 interface OperationStates {
@@ -647,19 +641,22 @@
           
           <IconButton 
             color="inherit" 
-<<<<<<< HEAD
             onClick={() => setGithubDialogOpen(true)}
             size={isMobile ? "medium" : "small"}
             sx={{ mr: 1 }}
+            title="GitHub Integration"
           >
             <GitHubIcon />
-=======
+          </IconButton>
+          
+          <IconButton 
+            color="inherit" 
             onClick={() => setSSHInfoOpen(true)}
             size={isMobile ? "medium" : "small"}
+            sx={{ mr: 1 }}
             title="SSH Access Management"
           >
             <VpnKeyIcon />
->>>>>>> bcbe813e
           </IconButton>
           
           <IconButton 
